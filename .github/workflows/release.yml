name: NAIS deploy release pipeline

on: [push]

env:
  image: docker.pkg.github.com/${{ github.repository }}/deploy
  dockerhub_image: navikt/deployment

jobs:

  build:
    name: Build Docker container
    runs-on: ubuntu-latest
    steps:
    - uses: actions/checkout@v1
    - name: Generate version tags
      run: |
        echo ::set-env name=version::$(./version.sh)
        echo ::set-env name=deploy_action_api_version::$(cat actions/deploy/version)
    - name: Build Docker image
      run: |
        docker build --tag ${image}:${version} --tag ${image}:latest --tag ${image}:${deploy_action_api_version} .
    - name: Push Docker image to GitHub
      if: github.ref == 'refs/heads/master'
      env:
        GITHUB_TOKEN: ${{ secrets.GITHUB_TOKEN }}
      run: |
        docker login docker.pkg.github.com -u ${GITHUB_REPOSITORY} -p ${GITHUB_TOKEN}
        docker push ${image}:${version}
        docker push ${image}:${deploy_action_api_version}
        docker push ${image}:latest
    - name: Push Docker image to Dockerhub
      if: github.ref == 'refs/heads/master'
      env:
        DOCKERHUB_USERNAME: ${{ secrets.DOCKERHUB_USERNAME }}
        DOCKERHUB_PASSWORD: ${{ secrets.DOCKERHUB_PASSWORD }}
      run: |
        docker login -u ${DOCKERHUB_USERNAME} -p ${DOCKERHUB_PASSWORD}
        docker tag ${image}:latest ${dockerhub_image}:${deploy_action_api_version}
        docker push ${dockerhub_image}:${deploy_action_api_version}

  release:
    name: Release versioned GitHub Action
    if: github.ref == 'refs/heads/master'
    needs: build
    runs-on: ubuntu-latest
    steps:
    - uses: actions/checkout@v1
    - name: Force create tag
      env:
        GITHUB_TOKEN: ${{ secrets.GITHUB_TOKEN }}
      run: |
        git remote set-url origin "https://${GITHUB_ACTOR}:${GITHUB_TOKEN}@github.com/${GITHUB_REPOSITORY}.git"
        git tag -f $(cat actions/deploy/version)
        git push -f --tags
    - name: Create deploy binaries
      run: |
        make deploy-release-linux
        make deploy-release-darwin
        make deploy-release-windows
    - name: Delete release if exists
      env:
        GITHUB_TOKEN: ${{ secrets.GITHUB_TOKEN }}
      run: |
<<<<<<< HEAD
        latest=$(curl https://api.github.com/repos/${GITHUB_REPOSITORY)/releases/latest)
=======
        latest=curl https://api.github.com/repos/${GITHUB_REPOSITORY}/releases/latest
>>>>>>> fc0a950c
        tag=$(echo $latest | jq .tag)
        if grep -q "$tag" actions/deploy/version; then
          release_id=$(echo $latest | jq .id)
          curl -X DELETE https://${GITHUB_ACTOR}:${GITHUB_TOKEN}@api.github.com/repos/${GITHUB_REPOSITORY}/releases/$(release_id)
        fi
    - name: Create Release
      id: create_release
      uses: actions/create-release@v1
      env:
        GITHUB_TOKEN: ${{ secrets.GITHUB_TOKEN }}
      with:
        tag_name: $(cat actions/deploy/version)
    - name: Upload Linux Asset
      uses: actions/upload-release-asset@v1.0.1
      env:
        GITHUB_TOKEN: ${{ secrets.GITHUB_TOKEN }}
      with:
        upload_url: ${{ steps.create_release.outputs.upload_url }}
        asset_path: ./deploy-linux
        asset_name: deploy-linux
        asset_content_type: application/x-binary
    - name: Upload Darwin Asset
      uses: actions/upload-release-asset@v1.0.1
      env:
        GITHUB_TOKEN: ${{ secrets.GITHUB_TOKEN }}
      with:
        upload_url: ${{ steps.create_release.outputs.upload_url }}
        asset_path: ./deploy-darwin
        asset_name: deploy-darwin
        asset_content_type: application/x-binary
    - name: Upload Windows Asset
      uses: actions/upload-release-asset@v1.0.1
      env:
        GITHUB_TOKEN: ${{ secrets.GITHUB_TOKEN }}
      with:
        upload_url: ${{ steps.create_release.outputs.upload_url }}
        asset_path: ./deploy-windows
        asset_name: deploy-windows
        asset_content_type: application/x-binary

  deploy:
    name: Deploy to Kubernetes
    if: github.ref == 'refs/heads/master'
    needs: build
    runs-on: ubuntu-latest
    steps:
    - uses: actions/checkout@v1
    - name: Generate image environment variable
      run: |
        version=$(./version.sh)
        echo ::set-env name=version::${version}
        echo ::set-env name=IMAGE::${image}:${version}
        echo ::set-env name=NAIS_YAML::${GITHUB_WORKSPACE}/nais-yaml
        pwd
    - name: Bump version in nais-yaml
      env:
        DEPLOY_KEY: ${{ secrets.NAIS_YAML_DEPLOY_KEY }}
        GIT_SSH_COMMAND: "ssh -o StrictHostKeyChecking=no"
      run: |
        eval "$(ssh-agent -s)"
        ssh-add - <<< "${DEPLOY_KEY}"
        mkdir -p $NAIS_YAML
        git clone git@github.com:navikt/nais-yaml.git $NAIS_YAML
        cd $NAIS_YAML
        git config user.email "aura@nav.no"
        git config user.name "NAIS deploy pipeline"
        sed -E -i "s#image: .+#image: ${IMAGE}#" vars/deployment.yaml
        git add .
        git --no-pager diff --cached
        git commit -a -m "Bump deployment orchestrator to version ${version}"
        git push<|MERGE_RESOLUTION|>--- conflicted
+++ resolved
@@ -62,11 +62,7 @@
       env:
         GITHUB_TOKEN: ${{ secrets.GITHUB_TOKEN }}
       run: |
-<<<<<<< HEAD
         latest=$(curl https://api.github.com/repos/${GITHUB_REPOSITORY)/releases/latest)
-=======
-        latest=curl https://api.github.com/repos/${GITHUB_REPOSITORY}/releases/latest
->>>>>>> fc0a950c
         tag=$(echo $latest | jq .tag)
         if grep -q "$tag" actions/deploy/version; then
           release_id=$(echo $latest | jq .id)
