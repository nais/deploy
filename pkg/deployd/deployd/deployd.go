package deployd

import (
	"fmt"
	"sync"

	"github.com/navikt/deployment/pkg/deployd/kubeclient"
	"github.com/navikt/deployment/pkg/deployd/metrics"
	"github.com/navikt/deployment/pkg/deployd/operation"
	"github.com/navikt/deployment/pkg/k8sutils"
	"github.com/navikt/deployment/pkg/pb"
	log "github.com/sirupsen/logrus"
	"k8s.io/apimachinery/pkg/apis/meta/v1/unstructured"
)

// Annotate a resource with the deployment correlation ID.
func addCorrelationID(resource *unstructured.Unstructured, correlationID string) {
	anno := resource.GetAnnotations()
	if anno == nil {
		anno = make(map[string]string)
	}
	anno[kubeclient.CorrelationIDAnnotation] = correlationID
	resource.SetAnnotations(anno)
}

func Run(op *operation.Operation, client kubeclient.TeamClient) {
	op.Logger.Infof("Starting deployment")

	failure := func(err error) {
		op.StatusChan <- pb.NewFailureStatus(op.Request, err)
	}

	err := op.Context.Err()
	if err != nil {
		failure(err)
		return
	}

	resources, err := op.ExtractResources()
	if err != nil {
		failure(err)
		return
	}

	wait := sync.WaitGroup{}
	errors := make(chan error, len(resources))

	for _, resource := range resources {
		addCorrelationID(&resource, op.Request.GetID())
		identifier := k8sutils.ResourceIdentifier(resource)

		op.Logger = op.Logger.WithFields(log.Fields{
			"name":      identifier.Name,
			"namespace": identifier.Namespace,
			"gvk":       identifier.GroupVersionKind,
		})

		deployed, err := client.DeployUnstructured(resource)
		if err != nil {
			err = fmt.Errorf("%s: %s", resource.GetSelfLink(), err)
			op.Logger.Error(err)
			errors <- err
			break
		}

		metrics.KubernetesResources.Inc()

<<<<<<< HEAD
		op.StatusChan <- pb.NewInProgressStatus(op.Request, "Successfully applied %s", deployed.GetSelfLink())
=======
		op.Logger.Infof("Resource %d: successfully deployed %s", index+1, deployed.GetSelfLink())
		wait.Add(1)
>>>>>>> 68e19208

		go func(logger *log.Entry, resource unstructured.Unstructured) {
			deadline, _ := op.Context.Deadline()
			op.Logger.Debugf("Monitoring rollout status of '%s/%s' in namespace '%s', deadline %s", identifier.GroupVersionKind, identifier.Name, identifier.Namespace, deadline)
			status := client.WaitForDeployment(op, resource)
			if status != nil {
				if status.GetState().IsError() {
					errors <- fmt.Errorf(status.Message)
					op.Logger.Error(err)
				} else {
					op.Logger.Infof(status.Message)
				}
				status.State = pb.DeploymentState_in_progress
				op.StatusChan <- status
			}

			op.Logger.Debugf("Finished monitoring rollout status of '%s/%s' in namespace '%s'", identifier.GroupVersionKind, identifier.Name, identifier.Namespace)
			wait.Done()
		}(op.Logger, resource)
	}

	op.StatusChan <- pb.NewInProgressStatus(op.Request, "All resources saved to Kubernetes; waiting for completion")

	go func() {
		op.Logger.Debugf("Waiting for resources to be successfully rolled out")
		wait.Wait()
		op.Logger.Debugf("Finished monitoring all resources")

		errCount := len(errors)
		if errCount > 0 {
			err := <-errors
			close(errors)
			op.StatusChan <- pb.NewFailureStatus(op.Request, fmt.Errorf("%s (total of %d errors)", err, errCount))
		} else {
			op.StatusChan <- pb.NewSuccessStatus(op.Request)
		}
	}()
}<|MERGE_RESOLUTION|>--- conflicted
+++ resolved
@@ -65,12 +65,9 @@
 
 		metrics.KubernetesResources.Inc()
 
-<<<<<<< HEAD
 		op.StatusChan <- pb.NewInProgressStatus(op.Request, "Successfully applied %s", deployed.GetSelfLink())
-=======
 		op.Logger.Infof("Resource %d: successfully deployed %s", index+1, deployed.GetSelfLink())
 		wait.Add(1)
->>>>>>> 68e19208
 
 		go func(logger *log.Entry, resource unstructured.Unstructured) {
 			deadline, _ := op.Context.Deadline()
